--- conflicted
+++ resolved
@@ -241,7 +241,6 @@
 
 
 #
-<<<<<<< HEAD
 # eMERGE
 #
 EMERGE = {}
@@ -253,13 +252,14 @@
 EMERGE["SMULTIXCAN_MASHR_ZSCORES_FILE"] = Path(
     EMERGE["GENE_ASSOC_DIR"], "emerge-smultixcan-mashr-zscores.pkl"
 ).resolve()
-=======
+
+
+#
 # CRISPR screening
 #
 CRISPR = {}
 CRISPR["BASE_DIR"] = Path(DATA_DIR, "crispr_screen").resolve()
 CRISPR["LIPIDS_GENE_SETS_FILE"] = Path(CRISPR["BASE_DIR"], "lipid_DEG.csv").resolve()
->>>>>>> c88a527c
 
 
 if __name__ == "__main__":
